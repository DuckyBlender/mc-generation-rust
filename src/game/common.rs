--- conflicted
+++ resolved
@@ -9,7 +9,6 @@
 pub const CHUNK_HEIGHT: usize = 256;
 
 pub const SURFACE_SCALE: f64 = 0.004; //0.008
-<<<<<<< HEAD
 // pub const BLEND_SCALE: f64 = 0.02; //0.02
 pub const CAVE_SCALE: f64 = 0.06; //0.06
 pub const ORE_SCALE: f64 = 0.1;
@@ -30,27 +29,6 @@
 // pub const SPEED: f32 = 10.0;
 // pub const GRAVITY: f32 = 9.81;
 // pub const JUMP_FORCE: f32 = 2.5; 
-=======
-pub const BLEND_SCALE: f64 = 0.02; //0.02
-pub const CAVE_SCALE: f64 = 0.06; //0.06
-pub const ORE_SCALE: f64 = 0.1;
-
-pub const DIAMOND_THRESHOLD: Range<f64> = 0.0..0.1;
-pub const GOLD_THRESHOLD: Range<f64> = 0.3..0.4;
-pub const IRON_THRESHOLD: Range<f64> = 0.9..1.0;
-pub const COAL_THRESHOLD: Range<f64> = 0.4..0.5;
-
-pub const LAVA_HEIGHT: usize = 13;
-pub const WATER_HEIGHT: usize = 112;
-pub const CAVE_THRESHOLD: f64 = 0.32;
-pub const BLEND_HEIGHT: usize = 96;
-pub const FOV: f32 = 80.0;
-
-pub const SPEED: f32 = 10.0;
-//TODO: Make gravity do something
-pub const GRAVITY: f32 = 9.81;
-pub const JUMP_FORCE: f32 = 10.0;
->>>>>>> 54dc8ef4
 
 // === COMPONENTS ===
 
@@ -108,10 +86,7 @@
     Lava,
     Water,
     DiamondOre,
-<<<<<<< HEAD
     RedstoneOre,
-=======
->>>>>>> 54dc8ef4
     GoldOre,
     IronOre,
     CoalOre,
